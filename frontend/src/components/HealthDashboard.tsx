--- conflicted
+++ resolved
@@ -20,11 +20,8 @@
   LineChartOutlined
 } from '@ant-design/icons';
 import { useUserHealthProfile } from '../hooks/useUserHealthProfile';
-<<<<<<< HEAD
+import Datapdf from './Datapdf';
 import LiveDataGraph from './graphs/LiveDataGraph';
-=======
-import Datapdf from './Datapdf';
->>>>>>> 1c2a708d
 
 const { Text, Title } = Typography;
 const { TabPane } = Tabs;
